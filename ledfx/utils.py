--- conflicted
+++ resolved
@@ -1,8 +1,6 @@
-<<<<<<< HEAD
-from subprocess import PIPE, Popen
+
 import asyncio
-=======
->>>>>>> 61bbae80
+
 import concurrent.futures
 import importlib
 import inspect
