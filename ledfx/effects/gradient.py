--- conflicted
+++ resolved
@@ -132,11 +132,7 @@
         #        np.dot(self.rgb_list[1], polynomial_array),
         #        np.dot(self.rgb_list[2], polynomial_array))
 
-<<<<<<< HEAD
-        return self._gradient_curve[:, int((self.pixel_count-1)*point)] 
-=======
         return np.hstack(self._gradient_curve[:, int((self.pixel_count-1)*point)])
->>>>>>> 005f948b
                
     def config_updated(self, config):
         """Invalidate the gradient"""
