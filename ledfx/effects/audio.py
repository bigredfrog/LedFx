import logging
import queue
import threading
import time
from collections import deque
from functools import cached_property, lru_cache

import aubio
import numpy as np
import samplerate
import sounddevice as sd
import voluptuous as vol

import ledfx.api.websocket
from ledfx.api.websocket import WEB_AUDIO_CLIENTS, WebAudioStream
from ledfx.effects import Effect
from ledfx.effects.math import ExpFilter
from ledfx.effects.melbank import FFT_SIZE, MIC_RATE, Melbanks
from ledfx.events import AudioDeviceChangeEvent, Event

_LOGGER = logging.getLogger(__name__)

MIN_MIDI = 21
MAX_MIDI = 108


class AudioInputSource:
    _is_activated = False
    _audio = None
    _stream = None
    _callbacks = []
    _audioWindowSize = 4
    _processed_audio_sample = None
    _volume = -90
    _volume_filter = ExpFilter(-90, alpha_decay=0.99, alpha_rise=0.99)
    _subscriber_threshold = 0
    _timer = None

    @staticmethod
    def device_index_validator(val):
        """
        Validates device index in case the saved setting is no longer valid
        """
        if val in AudioInputSource.valid_device_indexes():
            return val
        else:
            return AudioInputSource.default_device_index()

    @staticmethod
    def valid_device_indexes():
        """
        A list of integers corresponding to valid input devices
        """
        return tuple(AudioInputSource.input_devices().keys())

    @staticmethod
    def default_device_index():
        """
        Finds the WASAPI loopback device index of the default output device if it exists
        If it does not exist, return the default input device index
        Returns:
            integer: the sounddevice device index to use for audio input
        """
        device_list = sd.query_devices()
        default_output_device = sd.default.device["output"]
        # target device should be the name of the default_output device plus " [Loopback]"
        target_device = (
            f"{device_list[default_output_device]['name']} [Loopback]"
        )
        # We need to run over the device list looking for the target device
        for device_index, device in enumerate(device_list):
            if device["name"] == target_device:
                # Return the loopback device index
                return device_index
        # No Loopback device matching output found - return the default input device index
        return sd.default.device["input"]

    @staticmethod
    def query_hostapis():
        return sd.query_hostapis() + ({"name": "WEB AUDIO"},)

    @staticmethod
    def query_devices():
        return sd.query_devices() + tuple(
            {
                "hostapi": len(AudioInputSource.query_hostapis()) - 1,
                "name": f"{client}",
                "max_input_channels": 1,
                "client": client,
            }
            for client in WEB_AUDIO_CLIENTS
        )

    @staticmethod
    def input_devices():
        hostapis = AudioInputSource.query_hostapis()
        devices = AudioInputSource.query_devices()
        return {
            idx: f"{hostapis[device['hostapi']]['name']}: {device['name']}"
            for idx, device in enumerate(devices)
            if (
                device["max_input_channels"] > 0
                and "asio" not in device["name"].lower()
            )
        }

    @staticmethod
    @property
    def AUDIO_CONFIG_SCHEMA():
        default_device_index = AudioInputSource.default_device_index()
        valid_device_indexes = AudioInputSource.valid_device_indexes()
        input_devices = AudioInputSource.input_devices()

        return vol.Schema(
            {
                vol.Optional("sample_rate", default=60): int,
                vol.Optional("mic_rate", default=44100): int,
                vol.Optional("fft_size", default=FFT_SIZE): int,
                vol.Optional("min_volume", default=0.2): vol.All(
                    vol.Coerce(float), vol.Range(min=0.0, max=10.0)
                ),
                vol.Optional(
                    "audio_device", default=default_device_index
                ): AudioInputSource.device_index_validator,
                vol.Optional(
                    "delay_ms",
                    default=0,
                    description="Add a delay to LedFx's output to sync with your audio. Useful for Bluetooth devices which typically have a short audio lag.",
                ): vol.All(vol.Coerce(int), vol.Range(min=0, max=5000)),
            },
            extra=vol.ALLOW_EXTRA,
        )

    def __init__(self, ledfx, config):
        self._ledfx = ledfx
        self.lock = threading.Lock()
        self.update_config(config)

        def shutdown_event(e):
            # We give the rest of LedFx a second to shutdown before we deactivate the audio subsystem.
            # This is to prevent LedFx hanging on shutdown if the audio subsystem is still running while
            # effects are being unloaded. This is a bit hacky but it works.
            self._timer = threading.Timer(0.5, self.check_and_deactivate)
            self._timer.start()

        self._ledfx.events.add_listener(shutdown_event, Event.LEDFX_SHUTDOWN)

    def update_config(self, config):
        """Deactivate the audio, update the config, the reactivate"""
        old_input_device = False
        if hasattr(self, "_config"):
            old_input_device = self._config["audio_device"]

        if self._is_activated:
            self.deactivate()
        self._config = self.AUDIO_CONFIG_SCHEMA.fget()(config)
        if len(self._callbacks) != 0:
            self.activate()
        if (
            old_input_device
            and self._config["audio_device"] is not old_input_device
        ):
            self._ledfx.events.fire_event(
                AudioDeviceChangeEvent(
                    self.input_devices()[self._config["audio_device"]]
                )
            )

    def activate(self):
        if self._audio is None:
            try:
                self._audio = sd
            except OSError as Error:
                _LOGGER.critical(f"Sounddevice error: {Error}. Shutting down.")
                self._ledfx.stop()

        # Enumerate all of the input devices and find the one matching the
        # configured host api and device name
        input_devices = self.query_devices()
        hostapis = self.query_hostapis()
        default_device = self.default_device_index()
        valid_device_indexes = self.valid_device_indexes()
        device_idx = self._config["audio_device"]

        if device_idx > max(valid_device_indexes):
            _LOGGER.warning(
                f"Invalid audio device index: {device_idx}. Reverting to default input device."
            )
            device_idx = default_device

        elif device_idx not in valid_device_indexes:
            _LOGGER.warning(
                f"Audio device {input_devices[device_idx]['name']} has no input channels. Reverting to default input device."
            )
            device_idx = default_device

        # hostapis = self._audio.query_hostapis()
        # devices = self._audio.query_devices()
        # default_api = self._audio.default.hostapi

        # Show device and api info in logger
        # _LOGGER.debug("Audio Input Devices:")
        # for api_idx, api in enumerate(hostapis):
        #     _LOGGER.debug(
        #         "Host API: {} {}".format(
        #             api["name"],
        #             "[DEFAULT]" if api_idx == default_api else "",
        #         )
        #     )
        #     for idx in api["devices"]:
        #         device = devices[idx]
        #         if device["max_input_channels"] > 0:
        #             _LOGGER.debug(
        #                 "    [{}] {} {} {}".format(
        #                     idx,
        #                     device["name"],
        #                     "[DEFAULT]" if idx == default_device else "",
        #                     "[SELECTED]" if idx == device_idx else "",
        #                 )
        #             )

        # old, do not use
        # self.pre_emphasis.set_biquad(1., -self._config['pre_emphasis'], 0, 0, 0)

        # USE THESE FOR SCOTT_MEL OR OTHERS
        # self.pre_emphasis.set_biquad(1.3662, -1.9256, 0.5621, -1.9256, 0.9283)

        # USE THESE FOR MATT_MEl
        # weaker bass, good for vocals, highs
        # self.pre_emphasis.set_biquad(0.87492, -1.74984, 0.87492, -1.74799, 0.75169)
        # bass heavier overall more balanced
        # self.pre_emphasis.set_biquad(
        #     0.85870, -1.71740, 0.85870, -1.71605, 0.71874
        # )

        # Setup a pre-emphasis filter to balance the input volume of lows to highs
        self.pre_emphasis = aubio.digital_filter(3)
        self.pre_emphasis.set_biquad(0.8268, -1.6536, 0.8268, -1.6536, 0.6536)

        # self.pre_emphasis = None,
        freq_domain_length = (self._config["fft_size"] // 2) + 1

        self._raw_audio_sample = np.zeros(
            MIC_RATE // self._config["sample_rate"],
            dtype=np.float32,
        )

        # Setup the phase vocoder to perform a windowed FFT
        self._phase_vocoder = aubio.pvoc(
            self._config["fft_size"],
            MIC_RATE // self._config["sample_rate"],
        )
        self._frequency_domain_null = aubio.cvec(self._config["fft_size"])
        self._frequency_domain = self._frequency_domain_null
        self._frequency_domain_x = np.linspace(
            0,
            MIC_RATE,
            freq_domain_length,
        )

        samples_to_delay = int(
            0.001 * self._config["delay_ms"] * self._config["sample_rate"]
        )
        if samples_to_delay:
            self.delay_queue = queue.Queue(maxsize=samples_to_delay)
        else:
            self.delay_queue = None

        def open_audio_stream(device_idx):
            device = input_devices[device_idx]
            ch = 1
            if hostapis[device["hostapi"]]["name"] == "Windows WASAPI":
                if "Loopback" in device["name"]:
                    ch = 2

            if hostapis[device["hostapi"]]["name"] == "WEB AUDIO":
                ledfx.api.websocket.ACTIVE_AUDIO_STREAM = self._stream = (
                    WebAudioStream(
                        device["client"], self._audio_sample_callback
                    )
                )
            else:
                self._stream = self._audio.InputStream(
                    samplerate=int(device["default_samplerate"]),
                    device=device_idx,
                    channels=ch,
                    callback=self._audio_sample_callback,
                    dtype=np.float32,
                    latency="low",
                    blocksize=int(
                        device["default_samplerate"]
                        / self._config["sample_rate"]
                    ),
                )

            self.resampler = samplerate.Resampler("sinc_fastest", channels=1)

            _LOGGER.info(
                f"Audio source opened: {hostapis[device['hostapi']]['name']}: {device.get('name', device.get('client'))}"
            )

            self._stream.start()

        try:
            open_audio_stream(device_idx)
            self._is_activated = True
        except OSError as e:
            _LOGGER.critical(
                f"Unable to open Audio Device: {e} - please retry."
            )
            self.deactivate()
        except sd.PortAudioError as e:
            _LOGGER.error(f"{e}, Reverting to default input device")
            open_audio_stream(default_device)

    def deactivate(self):
        with self.lock:
            if self._stream:
                self._stream.stop()
                self._stream.close()
                self._stream = None
            self._is_activated = False
        _LOGGER.info("Audio source closed.")

    def subscribe(self, callback):
        """Registers a callback with the input source"""
        self._callbacks.append(callback)
        if len(self._callbacks) > 0 and not self._is_activated:
            self.activate()
        if self._timer is not None:
            self._timer.cancel()
            self._timer = None

    def unsubscribe(self, callback):
        """Unregisters a callback with the input source"""
        if callback in self._callbacks:
            self._callbacks.remove(callback)
        if (
            len(self._callbacks) <= self._subscriber_threshold
            and self._is_activated
        ):
            if self._timer is not None:
                self._timer.cancel()
            self._timer = threading.Timer(5.0, self.check_and_deactivate)
            self._timer.start()

    def check_and_deactivate(self):
        if self._timer is not None:
            self._timer.cancel()
        self._timer = None
        if (
            len(self._callbacks) <= self._subscriber_threshold
            and self._is_activated
        ):
            self.deactivate()

    def get_device_index_by_name(self, device_name: str):
        for key, value in self.input_devices().items():
            if device_name == value:
                return key
        return -1

    def _audio_sample_callback(self, in_data, frame_count, time_info, status):
        """Callback for when a new audio sample is acquired"""
        # time_start = time.time()
        # self._raw_audio_sample = np.frombuffer(in_data, dtype=np.float32)
        raw_sample = np.frombuffer(in_data, dtype=np.float32)

        in_sample_len = len(raw_sample)
        out_sample_len = MIC_RATE // self._config["sample_rate"]

        if in_sample_len != out_sample_len:
            # Simple resampling
            processed_audio_sample = self.resampler.process(
                raw_sample,
                # MIC_RATE / self._stream.samplerate
                out_sample_len / in_sample_len,
                # end_of_input=True
            )
        else:
            processed_audio_sample = raw_sample

        if len(processed_audio_sample) != out_sample_len:
            _LOGGER.debug(
                f"Discarded malformed audio frame - {len(processed_audio_sample)} samples, expected {out_sample_len}"
            )
            return

        # handle delaying the audio with the queue
        if self.delay_queue:
            try:
                self.delay_queue.put_nowait(processed_audio_sample)
            except queue.Full:
                self._raw_audio_sample = self.delay_queue.get_nowait()
                self.delay_queue.put_nowait(processed_audio_sample)
                self.pre_process_audio()
                self._invalidate_caches()
                self._invoke_callbacks()
        else:
            self._raw_audio_sample = processed_audio_sample
            self.pre_process_audio()
            self._invalidate_caches()
            self._invoke_callbacks()

        # print(f"Core Audio Processing Latency {round(time.time()-time_start, 3)} s")
        # return self._raw_audio_sample

    def _invoke_callbacks(self):
        """Notifies all clients of the new data"""
        for callback in self._callbacks:
            callback()

    def _invalidate_caches(self):
        """Invalidates the necessary cache"""
        pass

    def pre_process_audio(self):
        """
        Pre-processing stage that will run on every sample, only
        core functionality that will be used for every audio effect
        should be done here. Everything else should be deferred until
        queried by an effect.
        """
        # clean up nans that have been mysteriously appearing..
        self._raw_audio_sample[np.isnan(self._raw_audio_sample)] = 0

        # Calculate the current volume for silence detection
        self._volume = 1 + aubio.db_spl(self._raw_audio_sample) / 100
        self._volume = max(0, min(1, self._volume))
        self._volume_filter.update(self._volume)

        # Calculate the frequency domain from the filtered data and
        # force all zeros when below the volume threshold
        if self._volume_filter.value > self._config["min_volume"]:
            self._processed_audio_sample = self._raw_audio_sample

            # Perform a pre-emphasis to balance the highs and lows
            if self.pre_emphasis:
                self._processed_audio_sample = self.pre_emphasis(
                    self._raw_audio_sample
                )

            # Pass into the phase vocoder to get a windowed FFT
            self._frequency_domain = self._phase_vocoder(
                self._processed_audio_sample
            )
        else:
            self._frequency_domain = self._frequency_domain_null

    def audio_sample(self, raw=False):
        """Returns the raw audio sample"""

        if raw:
            return self._raw_audio_sample
        return self._processed_audio_sample

    def frequency_domain(self):
        return self._frequency_domain

    def volume(self, filtered=True):
        if filtered:
            return self._volume_filter.value
        return self._volume


class AudioAnalysisSource(AudioInputSource):
    CONFIG_SCHEMA = vol.Schema(
        {
            vol.Optional("pitch_method", default="default"): str,
            vol.Optional("tempo_method", default="default"): str,
            vol.Optional("onset_method", default="specflux"): str,
            vol.Optional("pitch_tolerance", default=0.8): float,
        },
        extra=vol.ALLOW_EXTRA,
    )

    # some frequency constants
    # beat, bass, mids, high
    freq_max_mels = [
        100,
        250,
        3000,
        10000,
    ]

    def __init__(self, ledfx, config):
        config = self.CONFIG_SCHEMA(config)
        super().__init__(ledfx, config)
        self.initialise_analysis()

        # Subscribe functions to be run on every frame of audio
        self.subscribe(self.melbanks)
        self.subscribe(self.pitch)
        self.subscribe(self.onset)
        self.subscribe(self.bar_oscillator)
        self.subscribe(self.volume_beat_now)
        self.subscribe(self.freq_power)

        # ensure any new analysis callbacks are above this line
        self._subscriber_threshold = len(self._callbacks)

    def initialise_analysis(self):
        # melbanks
        if not hasattr(self, "melbanks"):
            self.melbanks = Melbanks(
                self._ledfx, self, self._ledfx.config.get("melbanks", {})
            )

        fft_params = (
            self._config["fft_size"],
            MIC_RATE // self._config["sample_rate"],
            MIC_RATE,
        )

        # pitch, tempo, onset
        self._tempo = aubio.tempo(self._config["tempo_method"], *fft_params)
        self._onset = aubio.onset(self._config["onset_method"], *fft_params)
        self._pitch = aubio.pitch(self._config["pitch_method"], *fft_params)
        self._pitch.set_unit("midi")
        self._pitch.set_tolerance(self._config["pitch_tolerance"])

        # bar oscillator
        self.beat_counter = 0

        # beat oscillator
        self.beat_timestamp = time.time()
        self.beat_period = 2

        # freq power
        self.freq_power_raw = np.zeros(len(self.freq_max_mels))
        self.freq_power_filter = ExpFilter(
            np.zeros(len(self.freq_max_mels)), alpha_decay=0.2, alpha_rise=0.97
        )
        self.freq_mel_indexes = []

        for freq in self.freq_max_mels:
            assert self.melbanks._config["max_frequencies"][2] >= freq

            self.freq_mel_indexes.append(
                next(
                    (
                        i
                        for i, f in enumerate(
                            self.melbanks.melbank_processors[
                                2
                            ].melbank_frequencies
                        )
                        if f > freq
                    ),
                    len(
                        self.melbanks.melbank_processors[2].melbank_frequencies
                    ),
                )
            )

        # volume based beat detection
        self.beat_max_mel_index = next(
            (
                i - 1
                for i, f in enumerate(
                    self.melbanks.melbank_processors[0].melbank_frequencies
                )
                if f > self.freq_max_mels[0]
            ),
            self.melbanks.melbank_processors[0].melbank_frequencies[-1],
        )

        self.beat_min_percent_diff = 0.5
        self.beat_min_time_since = 0.1
        self.beat_min_amplitude = 0.5
        self.beat_power_history_len = int(self._config["sample_rate"] * 0.2)

        self.beat_prev_time = time.time()
        self.beat_power_history = deque(maxlen=self.beat_power_history_len)

    def update_config(self, config):
        validated_config = self.CONFIG_SCHEMA(config)
        super().update_config(validated_config)
        self.initialise_analysis()

    def _invalidate_caches(self):
        """Invalidates the cache for all melbank related data"""
        super()._invalidate_caches()

        self.pitch.cache_clear()
        self.onset.cache_clear()
        self.bpm_beat_now.cache_clear()
        self.volume_beat_now.cache_clear()
        self.bar_oscillator.cache_clear()

    @lru_cache(maxsize=None)
    def pitch(self):
        # If our audio handler is returning null, then we just return 0 for midi_value and wait for the device starts sending audio.
        try:
            return self._pitch(self.audio_sample(raw=True))[0]
        except ValueError as e:
            _LOGGER.warning(e)
            return 0

    @lru_cache(maxsize=None)
    def onset(self):
        try:
            return bool(self._onset(self.audio_sample(raw=True))[0])
        except ValueError as e:
            _LOGGER.warning(e)
            return 0

    @lru_cache(maxsize=None)
    def bpm_beat_now(self):
        """
        Returns True if a beat is expected now based on BPM data
        """
        try:
            return bool(self._tempo(self.audio_sample(raw=True))[0])
        except ValueError as e:
            _LOGGER.warning(e)
            return False

    @lru_cache(maxsize=None)
    def volume_beat_now(self):
        """
        Returns True if a beat is expected now based on volume of the beat freq region
        This algorithm is a bit weird, but works quite nicely.
        I've tried my best to optimise it from the original
        implementation in systematic_leds
        """

        time_now = time.time()
        melbank = self.melbanks.melbanks[0][: self.beat_max_mel_index]
        beat_power = np.sum(melbank)
        melbank_max = np.max(melbank)

        # calculates the % difference of the first value of the channel to the average for the channel
        if sum(self.beat_power_history) > 0:
            difference = (
                beat_power
                * self.beat_power_history_len
                / sum(self.beat_power_history)
                - 1
            )
        else:
            difference = 0

        self.beat_power_history.appendleft(beat_power)

        if (
            difference >= self.beat_min_percent_diff
            and melbank_max >= self.beat_min_amplitude
            and time_now - self.beat_prev_time > self.beat_min_time_since
        ):
            self.beat_prev_time = time_now
            return True
        else:
            return False

    def freq_power(self):
        # hard coded this bc i'm tired and it'll run faster

        melbank = self.melbanks.melbanks[2]

        self.freq_power_raw[0] = np.average(
            melbank[: self.freq_mel_indexes[0]]
        )
        self.freq_power_raw[1] = np.average(
            melbank[self.freq_mel_indexes[0] : self.freq_mel_indexes[1]]
        )
        self.freq_power_raw[2] = np.average(
            melbank[self.freq_mel_indexes[1] : self.freq_mel_indexes[2]]
        )
        self.freq_power_raw[3] = np.average(
            melbank[self.freq_mel_indexes[2] : self.freq_mel_indexes[3]]
        )
        np.minimum(self.freq_power_raw, 1, out=self.freq_power_raw)
        self.freq_power_filter.update(self.freq_power_raw)

    def get_freq_power(self, i, filtered=True):
        if filtered:
            value = self.freq_power_filter.value[i]
        else:
            value = self.freq_power_raw[i]

        return value if not np.isnan(value) else 0.0

    def beat_power(self, filtered=True):
        """
        Returns a float (0<=x<=1) corresponding to the beat power
        """
        return self.get_freq_power(0, filtered)

    def bass_power(self, filtered=True):
        """
        Returns a float (0<=x<=1) corresponding to the bass power
        """
        return self.get_freq_power(1, filtered)

    def lows_power(self, filtered=True):
        """
        Returns a float (0<=x<=1) corresponding to the lows power.
        this is just the sum of bass and beat power.
        """
        return (
            self.get_freq_power(0, filtered) + self.get_freq_power(1, filtered)
        ) * 0.5

    def mids_power(self, filtered=True):
        """
        Returns a float (0<=x<=1) corresponding to the mids power
        """
        return self.get_freq_power(2, filtered)

    def high_power(self, filtered=True):
        """
        Returns a float (0<=x<=1) corresponding to the highs power
        """
        return self.get_freq_power(3, filtered)

    @lru_cache(maxsize=None)
    def bar_oscillator(self):
        """
        Returns a float (0<=x<4) corresponding to the position of the beat
        tracker in the musical bar (4 beats)
        This is synced and quantized to the bpm of whatever is playing.
        While the beat number might not necessarily be accurate, the
        relative position of the tracker between beats will be quite accurate.

        NOTE: currently this makes no attempt to guess which beat is the first
        in the bar. It simple counts to four with each beat that is detected.
        The actual value of the current beat in the bar is completely arbitrary,
        but in time with each beat.

        0           1           2           3
        {----------time for one bar---------}
               ^    -->      -->      -->
            value of
        beat grid pointer
        """
        # update tempo and oscillator
        # print(self._tempo.get_delay_s())
        if self.bpm_beat_now():
            self.beat_counter = (self.beat_counter + 1) % 4
            self.beat_period = self._tempo.get_period_s()
            # print("beat at:", self._tempo.get_delay_s())
            self.beat_timestamp = time.time()
            oscillator = self.beat_counter
        else:
            time_since_beat = time.time() - self.beat_timestamp
            oscillator = (
                1 - (self.beat_period - time_since_beat) / self.beat_period
            ) + self.beat_counter
            # ensure it's between 0 and 1. useful when audio cuts
            oscillator = min(4, oscillator)
            oscillator = max(0, oscillator)
        return oscillator

    def beat_oscillator(self):
        """
        returns a float (0<=x<1) corresponding to the relative position of the
        bar oscillator in the current beat.

        0                0.5                 <1
        {----------time for one beat---------}
               ^    -->      -->      -->
            value of
           oscillator
        """
        return self.bar_oscillator() % 1


@Effect.no_registration
class AudioReactiveEffect(Effect):
    """
    Base for audio reactive effects. This really just subscribes
    to the melbank input source and forwards input along to the
    subclasses. This can be expanded to do the common r/g/b filters.
    """

    # this can be used by inheriting classes for power func selection in schema
    # see magnitude or scan effect for examples
    POWER_FUNCS_MAPPING = {
        "Beat": "beat_power",
        "Bass": "bass_power",
        "Lows (beat+bass)": "lows_power",
        "Mids": "mids_power",
        "High": "high_power",
    }

    def __init__(self, ledfx, config):
        super().__init__(ledfx, config)
<<<<<<< HEAD
=======
        # protect against possible deactivate race condition
>>>>>>> 621d524c
        self.audio = None

    def activate(self, channel):
        _LOGGER.info("Activating AudioReactiveEffect.")
        super().activate(channel)

        if not self._ledfx.audio or id(AudioAnalysisSource) != id(
            self._ledfx.audio.__class__
        ):
            self._ledfx.audio = AudioAnalysisSource(
                self._ledfx, self._ledfx.config.get("audio", {})
            )

        self.audio = self._ledfx.audio
        self._ledfx.audio.subscribe(self._audio_data_updated)

    def deactivate(self):
        _LOGGER.info("Deactivating AudioReactiveEffect.")
        if self.audio:
            self.audio.unsubscribe(self._audio_data_updated)
        super().deactivate()

    def create_filter(self, alpha_decay, alpha_rise):
        # TODO: Since most effects reuse the same general filters it would be
        # nice for all that computation to be shared. This mean that shared
        # filters are needed, or if there is really just a small set of filters
        # that those get added to the Melbank input source instead.
        return ExpFilter(alpha_decay=alpha_decay, alpha_rise=alpha_rise)

    def _audio_data_updated(self):
        self.melbank.cache_clear()
        with self.lock:
            if self.is_active:
                self.audio_data_updated(self.audio)

    def audio_data_updated(self, data):
        """
        Callback for when the audio data is updated. Should
        be implemented by subclasses
        """
        pass

    def clear_melbank_freq_props(self):
        """
        Clears the cached data for selecting and interpolating melbank.
        Almost all the properties used to build the melbank are cached
        to try and ease computational load.
        """

        for prop in [
            "_selected_melbank",
            "_melbank_min_idx",
            "_melbank_max_idx",
            "_input_mel_length",
        ]:
            if hasattr(self, prop):
                delattr(self, prop)

        self._melbank_interp_linspaces.cache_clear()

    @cached_property
    def _selected_melbank(self):
        return next(
            (
                i
                for i, x in enumerate(
                    self.audio.melbanks._config["max_frequencies"]
                )
                if x >= self._virtual.frequency_range.max
            ),
            len(self.audio.melbanks._config["max_frequencies"]),
        )

    @cached_property
    def _melbank_min_idx(self):
        return next(
            idx
            for idx, freq in enumerate(
                self.audio.melbanks.melbank_processors[
                    self._selected_melbank
                ].melbank_frequencies
            )
            if freq >= self._virtual.frequency_range.min
        )

    @cached_property
    def _melbank_max_idx(self):
        return next(
            (
                idx
                for idx, freq in enumerate(
                    self.audio.melbanks.melbank_processors[
                        self._selected_melbank
                    ].melbank_frequencies
                )
                if freq >= self._virtual.frequency_range.max
            ),
            len(
                self.audio.melbanks.melbank_processors[
                    self._selected_melbank
                ].melbank_frequencies
            ),
        )

    @cached_property
    def _input_mel_length(self):
        return self._melbank_max_idx - self._melbank_min_idx

    @lru_cache(maxsize=16)
    def _melbank_interp_linspaces(self, size):
        old = np.linspace(0, 1, self._input_mel_length)
        new = np.linspace(0, 1, size)
        return (new, old)

    def melbank_no_nan(self, melbank):
        # Check for NaN values in the melbank array, replace with 0 in place
        # Difficult to determine why this happens, but it seems to be related to
        # the audio input device.
        # TODO: Investigate why NaNs are present in the melbank array for some people/devices
        if np.isnan(melbank).any():
            _LOGGER.warning(
                "NaN values detected in the melbank array and replaced with 0."
            )
            # Replace NaN values with 0
            np.nan_to_num(melbank, copy=False)

    @lru_cache(maxsize=None)
    def melbank(self, filtered=False, size=0):
        """
        This little bit of code pulls together information from the effect's
        virtual (which controls the audio frequency range), and uses that
        to deliver the melbank, correctly selected and interpolated, to the effect

        size, int      : interpolate the melbank to the target size. value of 0 is no interpolation
        filtered, bool : melbank with smoothed attack and decay
        """
        if filtered:
            melbank = self.audio.melbanks.melbanks_filtered[
                self._selected_melbank
            ][self._melbank_min_idx : self._melbank_max_idx]
        else:
            melbank = self.audio.melbanks.melbanks[self._selected_melbank][
                self._melbank_min_idx : self._melbank_max_idx
            ]

        self.melbank_no_nan(melbank)

        if size and (self._input_mel_length != size):
            return np.interp(*self._melbank_interp_linspaces(size), melbank)
        else:
            return melbank

    def melbank_thirds(self, **kwargs):
        """
        Returns the melbank split into three sections (unequal length)
        Useful for effects that use lows, mids, and highs
        """
        melbank = self.melbank(**kwargs)
        mel_length = len(melbank)
        splits = tuple(map(lambda i: int(i * mel_length), [0.2, 0.5]))

        self.melbank_no_nan(melbank)

        return np.split(melbank, splits)<|MERGE_RESOLUTION|>--- conflicted
+++ resolved
@@ -786,10 +786,7 @@
 
     def __init__(self, ledfx, config):
         super().__init__(ledfx, config)
-<<<<<<< HEAD
-=======
         # protect against possible deactivate race condition
->>>>>>> 621d524c
         self.audio = None
 
     def activate(self, channel):
