--- conflicted
+++ resolved
@@ -132,16 +132,10 @@
 
         pixel_pos = max(0, min(int(self.scan_pos), self.pixel_count))
 
-        self.pixels[0 : self.pixel_count] = self.background_color
-        self.pixels[
-            pixel_pos : min(pixel_pos + scan_width_pixels, self.pixel_count)
-        ] = self.color_scan
+        self.pixels[0: self.pixel_count] = self.background_color
+        self.pixels[pixel_pos: min(pixel_pos + scan_width_pixels, self.pixel_count)] = self.color_scan
 
         if not self._config["bounce"]:
-            overflow = (pixel_pos + scan_width_pixels) - self.pixel_count
+            overflow = ( pixel_pos + scan_width_pixels ) - self.pixel_count
             if overflow > 0:
-<<<<<<< HEAD
                 self.pixels[: overflow] = self.color_scan
-=======
-                self.pixels[:overflow] = self.color_scan
->>>>>>> a0869e25
