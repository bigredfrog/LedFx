--- conflicted
+++ resolved
@@ -1,10 +1,6 @@
 import pathlib
 
-<<<<<<< HEAD
 __version__ = "0.1.4-alpha"
-=======
-__version__ = "0.1.0-alpha3"
->>>>>>> 9e532cc9
 __author__ = "Austin Hodges"
 __copyright__ = "Austin Hodges"
 __license__ = "mit"
