--- conflicted
+++ resolved
@@ -68,15 +68,10 @@
             raise Exception("sACN sender already started.")
 
         # Configure sACN and start the dedicated thread to flush the buffer
-<<<<<<< HEAD
         self._sacn = sacn.sACNsender(fps=self._config["refresh_rate"])
-        for universe in range(self._config['universe'], self._config['universe_end'] + 1):
-=======
-        self._sacn = sacn.sACNsender()
         for universe in range(
             self._config["universe"], self._config["universe_end"] + 1
         ):
->>>>>>> de5d6d96
             _LOGGER.info("sACN activating universe {}".format(universe))
             self._sacn.activate_output(universe)
             if self._config["ip_address"] is None:
