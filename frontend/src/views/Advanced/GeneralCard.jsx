--- conflicted
+++ resolved
@@ -73,8 +73,7 @@
             )
         }
     }
-<<<<<<< HEAD
-=======
+
     const fileChanged = (e) => {
         const fileReader = new FileReader();
         fileReader.readAsText(e.target.files[0], "UTF-8");
@@ -122,27 +121,19 @@
             )
         }
     }
->>>>>>> 58e92357
+
     const changeTheme = event => {
         setTheme(event.target.value);
         window.localStorage.setItem('blade', event.target.value);
         window.location = window.location.href;
     };
-<<<<<<< HEAD
-    const onChangePreferredMode = value => {
-        dispatch(setConfig({ config: { wled_preferences: {wled_preferred_mode:{preferred_mode: value, user_enabled: true }} }}));
-    };
-    const onChangeStartupScan = value => {
-        dispatch(setConfig({ config: { scan_on_startup: value } }));
-    };
-=======
+
     // const onChangePreferredMode = value => {
     //     dispatch(setConfig({ config: { wled_preferences: { wled_preferred_mode: { preferred_mode: value, user_enabled: true } } } }));
     // };
     // const onChangeStartupScan = value => {
     //     dispatch(setConfig({ config: { scan_on_startup: value } }));
     // };
->>>>>>> 58e92357
 
     useEffect(() => {
         dispatch(getAudioInputs())
@@ -220,29 +211,7 @@
                 >
                     Export Config
                 </Button>
-<<<<<<< HEAD
-
-                {parseInt(window.localStorage.getItem('BladeMod')) > 1 && (
-                    <>
-                        <Button
-                            size="small"
-                            startIcon={<CloudDownloadIcon />}
-                            variant="outlined"
-                            style={{ marginTop: '0.5rem' }}
-                            disabled
-                        >
-                            Import Config
-                        </Button>
-                        <Button
-                            size="small"
-                            startIcon={<Delete />}
-                            variant="outlined"
-                            style={{ marginTop: '0.5rem' }}
-                            disabled
-                        >
-                            Reset Config
-                        </Button>
-=======
+
                 <Button
                     size="small"
                     startIcon={<Delete />}
@@ -284,7 +253,6 @@
                 {parseInt(window.localStorage.getItem('BladeMod')) > 1 && (
                     <>
 
->>>>>>> 58e92357
                         <Button
                             size="small"
                             startIcon={<Refresh />}
