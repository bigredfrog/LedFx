# -*- mode: python ; coding: utf-8 -*-
import os

spec_root = os.path.abspath(SPECPATH)

venv_root = os.path.abspath(os.path.join(SPECPATH, '..'))
block_cipher = None
print(venv_root)

a = Analysis([f'{spec_root}\\ledfx\\__main__.py'],
             pathex=[f'{spec_root}', f'{spec_root}\\ledfx'],
             binaries=[],
             datas=[(f'{spec_root}/ledfx_frontend', 'ledfx_frontend/'), (f'{spec_root}/ledfx/', 'ledfx/'), (f'{spec_root}/icons', 'icons/'), (f'{spec_root}/icons/tray.png','.')],
<<<<<<< HEAD
             hiddenimports=['sacn', 'pyaudio', 'aubio', 'numpy', 'math', 'voluptuous', 'numpy', 'aiohttp',
=======
             hiddenimports=['sacn', 'sounddevice', 'aubio', 'numpy', 'math', 'voluptuous', 'numpy', 'aiohttp', 'aiohttp_jinja2',
>>>>>>> d231dc5d
             'sentry_sdk', 'sentry_sdk.integrations.django','sentry_sdk.integrations.flask','sentry_sdk.integrations.bottle','sentry_sdk.integrations.falcon','sentry_sdk.integrations.sanic',
             'sentry_sdk.integrations.celery','sentry_sdk.integrations.aiohttp','sentry_sdk.integrations.rq','sentry_sdk.integrations.tornado','sentry_sdk.integrations.sqlalchemy',
             'sentry_sdk.integrations.boto3','_cffi_backend','serial','pystray._win32'],
             hookspath=[f'{venv_root}\\lib\\site-packages\\pyupdater\\hooks'],
             runtime_hooks=[],
             excludes=[],
             win_no_prefer_redirects=False,
             win_private_assemblies=False,
             cipher=block_cipher,
             noarchive=False)
pyz = PYZ(a.pure, a.zipped_data,
             cipher=block_cipher)
exe = EXE(pyz,
          a.scripts,
          [],
          exclude_binaries=True,
          name='LedFx-BladeMOD',
          debug=False,
          bootloader_ignore_signals=False,
          strip=False,
          upx=True,
          console=False, icon=f'{spec_root}/icons/discord.ico')
coll = COLLECT(exe,
               a.binaries,
               a.zipfiles,
               a.datas,
               strip=False,
               upx=True,
               upx_exclude=[],
               name='LedFx-BladeMOD')<|MERGE_RESOLUTION|>--- conflicted
+++ resolved
@@ -11,11 +11,7 @@
              pathex=[f'{spec_root}', f'{spec_root}\\ledfx'],
              binaries=[],
              datas=[(f'{spec_root}/ledfx_frontend', 'ledfx_frontend/'), (f'{spec_root}/ledfx/', 'ledfx/'), (f'{spec_root}/icons', 'icons/'), (f'{spec_root}/icons/tray.png','.')],
-<<<<<<< HEAD
-             hiddenimports=['sacn', 'pyaudio', 'aubio', 'numpy', 'math', 'voluptuous', 'numpy', 'aiohttp',
-=======
              hiddenimports=['sacn', 'sounddevice', 'aubio', 'numpy', 'math', 'voluptuous', 'numpy', 'aiohttp', 'aiohttp_jinja2',
->>>>>>> d231dc5d
              'sentry_sdk', 'sentry_sdk.integrations.django','sentry_sdk.integrations.flask','sentry_sdk.integrations.bottle','sentry_sdk.integrations.falcon','sentry_sdk.integrations.sanic',
              'sentry_sdk.integrations.celery','sentry_sdk.integrations.aiohttp','sentry_sdk.integrations.rq','sentry_sdk.integrations.tornado','sentry_sdk.integrations.sqlalchemy',
              'sentry_sdk.integrations.boto3','_cffi_backend','serial','pystray._win32'],
