# Requirements. These can can be installed with:
#   pip install -r requirements.txt

# You will need a C compiler and proper setup for Cython
# https://wiki.python.org/moin/WindowsCompilers


    aiohttp~=3.8.3
    aiohttp_cors~=0.7.0
    aubio>=0.4.9
    cython~=0.29.21
    certifi~=2020.12.5
    multidict~=5.0.0
    numpy~=1.23
    notify-py>=0.3.42
    openrgb-python~=0.2.10
    paho-mqtt~=1.5.1
    psutil>=5.8.0
    pyserial~=3.5
    pystray>=0.17
    requests~=2.24.0
    sacn~=1.6.3
    sentry-sdk==1.4.3
    samplerate>=0.1.0
    sounddevice~=0.4.2
    tcp-latency~=0.0.10
    voluptuous~=0.12.1
    yappi~=1.3.3
<<<<<<< HEAD
    zeroconf==0.39.4
    flux_led==0.28.35
=======
    zeroconf~=0.39.4
>>>>>>> 64ffff0c
<|MERGE_RESOLUTION|>--- conflicted
+++ resolved
@@ -26,9 +26,5 @@
     tcp-latency~=0.0.10
     voluptuous~=0.12.1
     yappi~=1.3.3
-<<<<<<< HEAD
-    zeroconf==0.39.4
     flux_led==0.28.35
-=======
-    zeroconf~=0.39.4
->>>>>>> 64ffff0c
+    zeroconf~=0.39.4