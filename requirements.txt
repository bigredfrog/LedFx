# Requirements. These can can be installed with:
#   pip install -r requirements.txt

# You will need a C compiler and proper setup for Cython
# https://wiki.python.org/moin/WindowsCompilers


<<<<<<< HEAD
    numpy>=1.19.5
=======
    numpy>=1.20
>>>>>>> 22dbd986
    voluptuous>=0.12.0
    pyaudio>=0.2.11
    sacn>=1.4.6
    aiohttp>=3.7.3
    yarl>=1.5.1
    multidict>=4.7.6
    aiohttp_jinja2>=1.1.0
    requests>=2.24.0
    pyyaml>=5.3.1
    aubio>=0.4.9
    zeroconf>=0.28.6
    cython<=0.29.21
    pyupdater>=3.1.0
    sentry-sdk>=0.19.0
    certifi>=2019.3.9
    pyserial>=3.5<|MERGE_RESOLUTION|>--- conflicted
+++ resolved
@@ -5,11 +5,7 @@
 # https://wiki.python.org/moin/WindowsCompilers
 
 
-<<<<<<< HEAD
-    numpy>=1.19.5
-=======
     numpy>=1.20
->>>>>>> 22dbd986
     voluptuous>=0.12.0
     pyaudio>=0.2.11
     sacn>=1.4.6
